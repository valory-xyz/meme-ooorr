# -*- coding: utf-8 -*-
# ------------------------------------------------------------------------------
#
#   Copyright 2024 David Vilela Freire
#
#   Licensed under the Apache License, Version 2.0 (the "License");
#   you may not use this file except in compliance with the License.
#   You may obtain a copy of the License at
#
#       http://www.apache.org/licenses/LICENSE-2.0
#
#   Unless required by applicable law or agreed to in writing, software
#   distributed under the License is distributed on an "AS IS" BASIS,
#   WITHOUT WARRANTIES OR CONDITIONS OF ANY KIND, either express or implied.
#   See the License for the specific language governing permissions and
#   limitations under the License.
#
# ------------------------------------------------------------------------------

"""This package contains round behaviours of MemeooorrAbciApp."""
import base64
import json
import tempfile
import traceback
from datetime import datetime
from typing import Generator, Type

from packages.dvilela.skills.memeooorr_abci.behaviour_classes.base import (
    MemeooorrBaseBehaviour,
)
<<<<<<< HEAD
from packages.dvilela.skills.memeooorr_abci.payloads import (
    FailedMechRequestPayload,
    FailedMechResponsePayload,
    PostMechResponsePayload,
)
=======
from packages.dvilela.skills.memeooorr_abci.payloads import MechPayload
>>>>>>> d3a76a2e
from packages.dvilela.skills.memeooorr_abci.rounds import (
    FailedMechRequestRound,
    FailedMechResponseRound,
    PostMechResponseRound,
)
from packages.valory.skills.abstract_round_abci.base import AbstractRound
from packages.valory.skills.abstract_round_abci.io_.store import SupportedFiletype


class PostMechResponseBehaviour(
    MemeooorrBaseBehaviour
):  # pylint: disable=too-many-ancestors
    """PostMechResponseBehaviour"""

    matching_round: Type[AbstractRound] = PostMechResponseRound

    def async_act(self) -> Generator:
        """Do the act, supporting asynchronous execution."""
        with self.context.benchmark_tool.measure(self.behaviour_id).local():
            # Initialize mech_for_twitter to False by default
            mech_for_twitter = False
            ipfs_link = None

            self.context.logger.info(
                f"Mech request was successful, response = {self.synchronized_data.mech_responses}"
            )
            if self.synchronized_data.mech_responses:
                try:
                    # Check if the response contains an image by examining the result
                    response = self.synchronized_data.mech_responses[0]
                    # Add null check before parsing JSON
                    if response.result is not None:
                        result_json = json.loads(response.result)

                        # check if the result_json has an ipfs_link
                        if "ipfs_link" in result_json:
                            ipfs_link = result_json["ipfs_link"]
                            self.context.logger.info(
                                "IPFS link found in mech response fetching the image from IPFS"
                            )
                            self.context.logger.info(f"IPFS link: {ipfs_link}")
                            success = yield from self.fetch_image_data_from_ipfs(
                                ipfs_link
                            )
                            if success:
                                self.context.logger.info(
                                    "Image data fetched and saved successfully"
                                )
                                mech_for_twitter = True
                        else:
                            self.context.logger.info(
                                "No IPFS link found in mech response, skipping image fetching"
                            )
                            mech_for_twitter = False
                    else:
                        self.context.logger.error("Mech response result is None")
                        mech_for_twitter = False
                except Exception as e:  # pylint: disable=broad-except
                    self.context.logger.error(f"Error parsing mech response: {e}")
                    # mech_for_twitter remains False in case of exception
            else:
                self.context.logger.error("No mech responses found")
                # mech_for_twitter remains False if no responses

            sender = self.context.agent_address
<<<<<<< HEAD
            payload = PostMechResponsePayload(
                sender=sender,
                mech_for_twitter=mech_for_twitter,
            )
=======
            # check if the mech response is empty
            if not self.synchronized_data.mech_responses:
                self.context.logger.info("Mech response not found")
                payload = MechPayload(
                    sender=sender,
                    mech_for_twitter=False,
                )
            else:
                self.context.logger.error("Mech response Found")
                payload = MechPayload(
                    sender=sender,
                    mech_for_twitter=True,
                )
>>>>>>> d3a76a2e

        with self.context.benchmark_tool.measure(self.behaviour_id).consensus():
            yield from self.send_a2a_transaction(payload)
            yield from self.wait_until_round_end()

        self.set_done()

    def fetch_image_data_from_ipfs(  # pylint: disable=too-many-return-statements
        self, ipfs_link: str
    ) -> Generator[None, None, bool]:
        """Fetch image from IPFS link and save it to a temporary file."""
        try:
            self.context.logger.info(f"Fetching image from IPFS link: {ipfs_link}")

            # Extract the IPFS hash from the URL
            path_parts = ipfs_link.split("/")
            ipfs_hash = path_parts[4]
            self.context.logger.info(f"Extracted IPFS hash: {ipfs_hash}")

            response = yield from self.get_from_ipfs(
                ipfs_hash=ipfs_hash, filetype=SupportedFiletype.JSON
            )

            if response:
                try:
                    # The response from get_from_ipfs is a Python object, might be dict or list
                    # Check if it's a dictionary with 'result' field
                    if isinstance(response, dict) and "result" in response:
                        result_data = response["result"]
                    # Check if it's a list (the actual error case)
                    elif isinstance(response, list) and len(response) > 0:
                        # Take the first item if it's a list
                        result_item = response[0]
                        # Check if the first item has a result field
                        if isinstance(result_item, dict) and "result" in result_item:
                            result_data = result_item["result"]
                        else:
                            self.context.logger.error(
                                f"Unexpected response format: {response}"
                            )
                            return False
                    else:
                        self.context.logger.error(
                            f"Unexpected response format: {response}"
                        )
                        return False

                    # Parse result_data if it's a string
                    if isinstance(result_data, str):
                        result_data = json.loads(result_data)

                    # Process artifacts
                    if "artifacts" in result_data and result_data["artifacts"]:
                        # Get the first artifact's base64 data
                        image_base64 = result_data["artifacts"][0]["base64"]
                        image_data = base64.b64decode(image_base64)

                        # Create a temporary file with a specific suffix for the image
                        timestamp = datetime.now().strftime("%Y%m%d%H%M%S")
                        with tempfile.NamedTemporaryFile(
                            suffix=f"_{timestamp}.png", delete=False
                        ) as temp_file:
                            temp_file.write(image_data)
                            image_path = temp_file.name

                        self.context.logger.info(
                            f"Successfully saved image to temporary file: {image_path}"
                        )

                        # Store the image path in the context
                        yield from self._write_kv({"latest_image_path": image_path})
                        return True

                    self.context.logger.error("No artifacts found in result data")
                    return False

                except Exception as e:  # pylint: disable=broad-except
                    self.context.logger.error(f"Error processing response: {e}")
                    self.context.logger.error(traceback.format_exc())
                    return False

            self.context.logger.error("Failed to fetch image: Empty response")
            return False

        except Exception as e:  # pylint: disable=broad-except
            self.context.logger.error(f"Error fetching image: {e}")
            self.context.logger.error(traceback.format_exc())
            return False


class FailedMechRequestBehaviour(
    MemeooorrBaseBehaviour
):  # pylint: disable=too-many-ancestors
    """FailedMechRequestBehaviour"""

    matching_round: Type[AbstractRound] = FailedMechRequestRound

    def async_act(self) -> Generator:
        """Do the act, supporting asynchronous execution."""

        with self.context.benchmark_tool.measure(self.behaviour_id).local():
            self.context.logger.info(
                f"FailedMechRequest: mech_responses = {self.synchronized_data.mech_responses}"
            )

            sender = self.context.agent_address
            payload = MechPayload(
                sender=sender,
                mech_for_twitter=False,
            )

        with self.context.benchmark_tool.measure(self.behaviour_id).consensus():
            yield from self.send_a2a_transaction(payload)
            yield from self.wait_until_round_end()

        self.set_done()


class FailedMechResponseBehaviour(
    MemeooorrBaseBehaviour
):  # pylint: disable=too-many-ancestors
    """FailedMechResponseBehaviour"""

    matching_round: Type[AbstractRound] = FailedMechResponseRound

    def async_act(self) -> Generator:
        """Do the act, supporting asynchronous execution."""

        with self.context.benchmark_tool.measure(self.behaviour_id).local():
            self.context.logger.info(
                f"FailedMechResponse: mech_responses = {self.synchronized_data.mech_responses}"
            )

            sender = self.context.agent_address
            payload = MechPayload(
                sender=sender,
                mech_for_twitter=False,
            )

        with self.context.benchmark_tool.measure(self.behaviour_id).consensus():
            yield from self.send_a2a_transaction(payload)
            yield from self.wait_until_round_end()

        self.set_done()<|MERGE_RESOLUTION|>--- conflicted
+++ resolved
@@ -28,15 +28,7 @@
 from packages.dvilela.skills.memeooorr_abci.behaviour_classes.base import (
     MemeooorrBaseBehaviour,
 )
-<<<<<<< HEAD
-from packages.dvilela.skills.memeooorr_abci.payloads import (
-    FailedMechRequestPayload,
-    FailedMechResponsePayload,
-    PostMechResponsePayload,
-)
-=======
 from packages.dvilela.skills.memeooorr_abci.payloads import MechPayload
->>>>>>> d3a76a2e
 from packages.dvilela.skills.memeooorr_abci.rounds import (
     FailedMechRequestRound,
     FailedMechResponseRound,
@@ -102,12 +94,6 @@
                 # mech_for_twitter remains False if no responses
 
             sender = self.context.agent_address
-<<<<<<< HEAD
-            payload = PostMechResponsePayload(
-                sender=sender,
-                mech_for_twitter=mech_for_twitter,
-            )
-=======
             # check if the mech response is empty
             if not self.synchronized_data.mech_responses:
                 self.context.logger.info("Mech response not found")
@@ -121,7 +107,6 @@
                     sender=sender,
                     mech_for_twitter=True,
                 )
->>>>>>> d3a76a2e
 
         with self.context.benchmark_tool.measure(self.behaviour_id).consensus():
             yield from self.send_a2a_transaction(payload)
